--- conflicted
+++ resolved
@@ -66,7 +66,6 @@
             endpoint,
             bucket,
         }) => {
-<<<<<<< HEAD
             // Use endpoint instead of partition
             let store = AmazonS3Builder::new()
                 .with_access_key_id(access_key_id)
@@ -77,20 +76,6 @@
                 .with_allow_http(true)
                 .build()
                 .expect("Error creating object store");
-=======
-            // Use endpoint instead of region
-            let store = new_s3(
-                Some(access_key_id),
-                Some(secret_access_key),
-                "",
-                bucket,
-                Some(endpoint.clone()),
-                None as Option<&str>,
-                std::num::NonZeroUsize::new(16).unwrap(),
-                true,
-            )
-            .expect("Error creating object store");
->>>>>>> 55cc8b42
             Arc::new(store)
         }
     }
