// DataFusion bindings

use async_trait::async_trait;
use base64::decode;
use datafusion::datasource::TableProvider;
use datafusion::sql::ResolvedTableReference;
use itertools::Itertools;
use object_store::local::LocalFileSystem;
use tokio::io::AsyncReadExt;

use std::fs::File;

use datafusion::datasource::file_format::avro::{AvroFormat, DEFAULT_AVRO_EXTENSION};
use datafusion::datasource::file_format::csv::{CsvFormat, DEFAULT_CSV_EXTENSION};
use datafusion::datasource::file_format::json::{JsonFormat, DEFAULT_JSON_EXTENSION};
use datafusion::datasource::file_format::parquet::DEFAULT_PARQUET_EXTENSION;
use datafusion::datasource::listing::ListingOptions;
use datafusion::datasource::object_store::ObjectStoreUrl;
use datafusion::execution::context::SessionState;
use datafusion::execution::DiskManager;

use datafusion::logical_plan::plan::Projection;
use datafusion::logical_plan::{CreateExternalTable, DFField, DropTable, Expr, FileType};
use datafusion_proto::protobuf;

use crate::datafusion::parser::{DFParser, Statement as DFStatement};
use crate::datafusion::utils::{
    build_schema, compound_identifier_to_column, normalize_ident,
};
use crate::object_store::http::try_prepare_http_url;
use crate::object_store::wrapped::InternalObjectStore;
use crate::utils::{gc_partitions, hash_file};
use crate::wasm_udf::wasm::create_udf_from_wasm;
use futures::{StreamExt, TryStreamExt};
use hashbrown::HashMap;

#[cfg(test)]
use mockall::automock;
use object_store::{path::Path, ObjectStore};

use sqlparser::ast::{
    AlterTableOperation, ObjectType, Statement, TableFactor, TableWithJoins,
};
<<<<<<< HEAD
use std::io::{BufReader, Read, Seek, SeekFrom};
=======
>>>>>>> 55cc8b42

use std::iter::zip;
use std::sync::Arc;

pub use datafusion::error::{DataFusionError as Error, Result};
use datafusion::scalar::ScalarValue;
use datafusion::{
    arrow::{
        datatypes::{Schema, SchemaRef},
        record_batch::RecordBatch,
    },
    datasource::file_format::{parquet::ParquetFormat, FileFormat},
    error::DataFusionError,
    execution::context::TaskContext,
    logical_plan::{
        plan::Extension, Column, CreateCatalog, CreateCatalogSchema, CreateMemoryTable,
        DFSchema, LogicalPlan, ToDFSchema,
    },
    parquet::{arrow::ArrowWriter, file::properties::WriterProperties},
    physical_plan::{
        coalesce_partitions::CoalescePartitionsExec, empty::EmptyExec,
        EmptyRecordBatchStream, ExecutionPlan, SendableRecordBatchStream, Statistics,
    },
    prelude::SessionContext,
    sql::{planner::SqlToRel, TableReference},
};
<<<<<<< HEAD
use tempfile::NamedTempFile;
use tokio::io::AsyncWriteExt;
=======
use log::{info, warn};
use prost::Message;
use tempfile::TempPath;
>>>>>>> 55cc8b42

use crate::catalog::{PartitionCatalog, DEFAULT_SCHEMA, STAGING_SCHEMA};
use crate::data_types::{TableId, TableVersionId};
use crate::nodes::{
    CreateFunction, DropSchema, RenameTable, SeafowlExtensionNode, Vacuum,
};
use crate::provider::{PartitionColumn, SeafowlPartition, SeafowlTable};
use crate::wasm_udf::data_types::{get_volatility, get_wasm_type, CreateFunctionDetails};
use crate::{
    catalog::{FunctionCatalog, TableCatalog},
    data_types::DatabaseId,
    nodes::{Assignment, CreateTable, Delete, Insert, Update},
    schema::Schema as SeafowlSchema,
};

// Scheme used for URLs referencing the object store that we use to register
// with DataFusion's object store registry.
pub const INTERNAL_OBJECT_STORE_SCHEME: &str = "seafowl";

// Max Parquet row group size, in rows. This is what the ArrowWriter uses to determine how many
// rows to buffer in memory before flushing them out to disk. The default for this is 1024^2, which
// means that we're effectively buffering a whole partition in memory, causing issues on RAM-limited
// environments.
const MAX_ROW_GROUP_SIZE: usize = 65536;

pub fn internal_object_store_url() -> ObjectStoreUrl {
    ObjectStoreUrl::parse(format!("{}://", INTERNAL_OBJECT_STORE_SCHEME)).unwrap()
}

fn quote_ident(val: &str) -> String {
    val.replace('"', "\"\"")
}

fn reference_to_name(reference: &ResolvedTableReference) -> String {
    format!(
        "{}.{}.{}",
        quote_ident(reference.catalog),
        quote_ident(reference.schema),
        quote_ident(reference.table)
    )
}

<<<<<<< HEAD
=======
/// Load the Statistics for a Parquet file in memory
async fn get_parquet_file_statistics_bytes(
    path: &std::path::Path,
    schema: SchemaRef,
) -> Result<Statistics> {
    // DataFusion's methods for this are all private (see fetch_statistics / summarize_min_max)
    // and require the ObjectStore abstraction since they are normally used in the context
    // of a TableProvider sending a Range request to object storage to get min/max values
    // for a Parquet file. We are currently interested in getting statistics for a temporary
    // file we just wrote out, before uploading it to object storage.

    // A more fancy way to get this working would be making an ObjectStore
    // that serves as a write-through cache so that we can use it both when downloading and uploading
    // Parquet files.

    let tmp_dir = path
        .parent()
        .expect("Temporary Parquet file in the FS root");
    let file_name = path
        .file_name()
        .expect("Temporary Parquet file pointing to a directory")
        .to_string_lossy();

    // Create a dummy object store pointing to our temporary directory
    let dummy_object_store: Arc<dyn ObjectStore> =
        Arc::from(LocalFileSystem::new_with_prefix(tmp_dir)?);
    let dummy_path = Path::from(file_name.to_string());

    let parquet = ParquetFormat::default();
    let meta = dummy_object_store
        .head(&dummy_path)
        .await
        .expect("Temporary object not found");
    let stats = parquet
        .infer_stats(&dummy_object_store, schema, &meta)
        .await?;
    Ok(stats)
}

// Serialise min/max stats in the form of a given ScalarValue using Datafusion protobufs format
pub fn scalar_value_to_bytes(value: &ScalarValue) -> Option<Vec<u8>> {
    match <&ScalarValue as TryInto<protobuf::ScalarValue>>::try_into(value) {
        Ok(proto) => Some(proto.encode_to_vec()),
        Err(error) => {
            warn!("Failed to serialise min/max value {:?}: {}", value, error);
            None
        }
    }
}

>>>>>>> 55cc8b42
/// Serialize data for the physical partition index from Parquet file statistics
fn build_partition_columns(
    partition_stats: &Statistics,
    schema: SchemaRef,
) -> Vec<PartitionColumn> {
    // TODO PartitionColumn might not be the right data structure here (lacks ID etc)
    match &partition_stats.column_statistics {
        // NB: Here we may end up with `null_count` being None, but DF pruning algorithm demands that
        // the null count field be not nullable itself. Consequently for any such cases the
        // pruning will fail, and we will default to using all partitions.
        Some(column_statistics) => zip(column_statistics, schema.fields())
            .map(|(stats, column)| {
                // Since DF stats rely on Parquet stats we won't have stats on  Timestamp* values until
                // 1) Parquet starts collecting stats for them (`parquet::file::statistics::Statistics` enum)
                // 2) DF pattern matches those types in `summarize_min_max`.
                let min_value = stats.min_value.as_ref().and_then(scalar_value_to_bytes);
                let max_value = stats.max_value.as_ref().and_then(scalar_value_to_bytes);

                PartitionColumn {
                    name: Arc::from(column.name().to_string()),
                    r#type: Arc::from(column.data_type().to_json().to_string()),
                    min_value: Arc::new(min_value),
                    max_value: Arc::new(max_value),
                    null_count: stats.null_count.map(|nc| nc as i32),
                }
            })
            .collect(),
        None => schema
            .fields()
            .iter()
            .map(|column| PartitionColumn {
                name: Arc::from(column.name().to_string()),
                r#type: Arc::from(column.data_type().to_json().to_string()),
                min_value: Arc::new(None),
                max_value: Arc::new(None),
                null_count: None,
            })
            .collect(),
    }
}

pub struct DefaultSeafowlContext {
    pub inner: SessionContext,
    pub table_catalog: Arc<dyn TableCatalog>,
    pub partition_catalog: Arc<dyn PartitionCatalog>,
    pub function_catalog: Arc<dyn FunctionCatalog>,
    pub internal_object_store: Arc<InternalObjectStore>,
    pub database: String,
    pub database_id: DatabaseId,
    pub max_partition_size: u32,
}

/// Create an ExecutionPlan that doesn't produce any results.
/// This is used for queries that are actually run before we produce the plan,
/// since they have to manipulate catalog metadata or use async to write to it.
fn make_dummy_exec() -> Arc<dyn ExecutionPlan> {
    Arc::new(EmptyExec::new(false, SchemaRef::new(Schema::empty())))
}

/// Open a temporary file to write partition and return a handle and a writer for it.
fn temp_partition_file_writer(
    disk_manager: Arc<DiskManager>,
    arrow_schema: SchemaRef,
) -> Result<(TempPath, ArrowWriter<File>)> {
    let partition_file = disk_manager.create_tmp_file()?;

    // Hold on to the path of the file, in case we need to just move it instead of
    // uploading the data to the object store. This can be a consistency/security issue, but the
    // worst someone can do is swap out the file with something else if the original temporary
    // file gets deleted and an attacker creates a temporary file with the same name. In that case,
    // we can end up copying an arbitrary file to the object store, which requires access to the
    // machine anyway (and at that point there's likely other things that the attacker can do, like
    // change the write access control settings).
    let path = partition_file.into_temp_path();

    let file_writer = File::options().write(true).open(&path)?;

    let writer_properties = WriterProperties::builder()
        .set_max_row_group_size(MAX_ROW_GROUP_SIZE)
        .build();
    let writer =
        ArrowWriter::try_new(file_writer, arrow_schema, Some(writer_properties))?;
    Ok((path, writer))
}

/// Execute a plan and upload the results to object storage as Parquet files, indexing them.
/// Partially taken from DataFusion's plan_to_parquet with some additions (file stats, using a DiskManager)
pub async fn plan_to_object_store(
    state: &SessionState,
    plan: &Arc<dyn ExecutionPlan>,
    store: Arc<InternalObjectStore>,
    disk_manager: Arc<DiskManager>,
    max_partition_size: u32,
) -> Result<Vec<SeafowlPartition>> {
    let mut current_partition_size = 0;
    let (mut current_partition_file_path, mut writer) =
        temp_partition_file_writer(disk_manager.clone(), plan.schema())?;
    let mut partition_file_paths = vec![current_partition_file_path];
    let mut tasks = vec![];

    // Iterate over Datafusion partitions and rechuhk them into Seafowl partitions, since we want to
    // enforce a pre-defined partition size limit, which is not guaranteed by DF.
    for i in 0..plan.output_partitioning().partition_count() {
        let task_ctx = Arc::new(TaskContext::from(state));
        let mut stream = plan.execute(i, task_ctx)?;

        while let Some(batch) = stream.next().await {
            let mut batch = batch?;
            let mut leftover_partition_capacity =
                (max_partition_size - current_partition_size) as usize;

            while batch.num_rows() > leftover_partition_capacity {
                if leftover_partition_capacity > 0 {
                    // Fill up the remaining capacity in the slice
                    writer
                        .write(&batch.slice(0, leftover_partition_capacity))
                        .map_err(DataFusionError::from)?;
                    // Trim away the part that made it to the current partition
                    batch = batch.slice(
                        leftover_partition_capacity,
                        batch.num_rows() - leftover_partition_capacity,
                    );
                }

                // Roll-over into the next partition: close partition writer, reset partition size
                // counter and open new temp file + writer.
                writer.close().map_err(DataFusionError::from).map(|_| ())?;
                current_partition_size = 0;
                leftover_partition_capacity = max_partition_size as usize;

                (current_partition_file_path, writer) =
                    temp_partition_file_writer(disk_manager.clone(), plan.schema())?;
                partition_file_paths.push(current_partition_file_path);
            }

            current_partition_size += batch.num_rows() as u32;
            writer.write(&batch).map_err(DataFusionError::from)?;
        }
    }
    writer.close().map_err(DataFusionError::from).map(|_| ())?;

    for partition_file_path in partition_file_paths {
        let physical = plan.clone();
        let store = store.clone();
        let handle: tokio::task::JoinHandle<Result<SeafowlPartition>> =
            tokio::task::spawn(async move {
<<<<<<< HEAD
                // In order to avoid loading the file in memory all at once, we need to stream over
                // the file twice; first to generate a content-addressable object store filename...
                // TODO: what is the optimal size of chunk and the BufReader's internal buffer?
                // By default BufReader will store DEFAULT_BUF_SIZE = 8 * 1024 bytes, so it would
                // make sense that our chunk is les than that. Do we even want BufReader?
                let mut reader = BufReader::new(partition_file_handle);
                let mut chunk: [u8; 4 * 1024] = [0; 4 * 1024];
                let mut hasher = Sha256::new();
                loop {
                    let bytes_read = reader.read(chunk.as_mut_slice())?;
                    if bytes_read == 0 {
                        break;
                    }
                    hasher.update(&chunk);
                }

                let hash_str = encode(hasher.finalize());
                let object_storage_id = hash_str + ".parquet";

                // ... and then actually stream the file to the object store
                let (_, mut writer) = store
                    .put_multipart(&Path::from(object_storage_id.clone()))
                    .await
                    .expect("TODO: handle multipart client error");
                reader.seek(SeekFrom::Start(0))?;
                loop {
                    let bytes_read = reader.read(chunk.as_mut_slice())?;
                    if bytes_read == 0 {
                        break;
                    }
                    // TODO: call abort_multipart to clean up leftover junk if something goes wrong
                    writer.write_all(chunk.as_slice()).await?;
                }
                writer.shutdown().await?;

                // Next, fetch the object statistics (get its min-max values)
                let parquet = ParquetFormat::default();
                let meta = store
                    .head(&Path::from(object_storage_id.clone()))
                    .await
                    .expect("Temporary object not found");
                let partition_stats = parquet
                    .infer_stats(&store, physical.schema(), &meta)
                    .await?;
                let columns =
                    build_partition_columns(&partition_stats, physical.schema());
=======
                // Index the Parquet file (get its min-max values)
                let partition_stats = get_parquet_file_statistics_bytes(
                    &partition_file_path,
                    physical.schema(),
                )
                .await?;

                let columns =
                    build_partition_columns(&partition_stats, physical.schema());

                let object_storage_id =
                    hash_file(&partition_file_path).await? + ".parquet";

                // For local FS stores, we can just move the file to the target location
                if let Some(result) = store
                    .fast_upload(
                        &partition_file_path,
                        &Path::from(object_storage_id.clone()),
                    )
                    .await
                {
                    result?;
                } else {
                    // TODO: the object_store crate doesn't support multi-part uploads / uploading a file
                    // from a local path. This means we have to read the file back into memory in full.
                    // https://github.com/influxdata/object_store_rs/issues/9
                    //
                    // Another implication is that we could just keep everything in memory (point ArrowWriter to a byte buffer,
                    // call get_parquet_file_statistics on that, upload the file) and run the output routine for each partition
                    // sequentially.

                    let mut buf = Vec::new();

                    let mut file = tokio::fs::File::open(&partition_file_path).await?;
                    file.read_to_end(&mut buf).await?;
                    let data = Bytes::from(buf);

                    store
                        .inner
                        .put(&Path::from(object_storage_id.clone()), data)
                        .await?;
                }
>>>>>>> 55cc8b42

                // Finally, create the corresponding partition metadata object
                let partition = SeafowlPartition {
                    object_storage_id: Arc::from(object_storage_id),
                    row_count: partition_stats
                        .num_rows
                        .expect("Error counting rows in the written file")
                        .try_into()
                        .expect("row count greater than 2147483647"),
                    columns: Arc::new(columns),
                };

                Ok(partition)
            });
        tasks.push(handle);
    }

    futures::future::join_all(tasks)
        .await
        .into_iter()
        .map(|x| x.unwrap_or_else(|e| Err(DataFusionError::External(Box::new(e)))))
        .collect()
}

pub fn is_read_only(plan: &LogicalPlan) -> bool {
    !matches!(
        plan,
        LogicalPlan::CreateExternalTable(_)
            | LogicalPlan::CreateMemoryTable(_)
            | LogicalPlan::CreateView(_)
            | LogicalPlan::CreateCatalogSchema(_)
            | LogicalPlan::CreateCatalog(_)
            | LogicalPlan::DropTable(_)
            | LogicalPlan::Analyze(_)
            | LogicalPlan::Extension(_)
    )
}

pub fn is_statement_read_only(statement: &DFStatement) -> bool {
    if let DFStatement::Statement(s) = statement {
        matches!(**s, Statement::Query(_) | Statement::Explain { .. })
    } else {
        false
    }
}

#[cfg_attr(test, automock)]
#[async_trait]
pub trait SeafowlContext: Send + Sync {
    /// Parse SQL into one or more statements
    async fn parse_query(&self, sql: &str) -> Result<Vec<DFStatement>>;

    /// Create a logical plan for a query (single-statement SQL)
    async fn create_logical_plan(&self, sql: &str) -> Result<LogicalPlan>;

    /// Create a logical plan for a query from a parsed statement
    async fn create_logical_plan_from_statement(
        &self,
        statement: DFStatement,
    ) -> Result<LogicalPlan>;

    /// Create a physical plan for a query.
    /// This runs `create_logical_plan` and then `create_physical_plan`.
    /// Note that for some statements like INSERT, this will also execute
    /// the query.
    async fn plan_query(&self, sql: &str) -> Result<Arc<dyn ExecutionPlan>>;

    /// Create a physical plan from a logical plan.
    /// Note that for some statements like INSERT, this will also execute
    /// the query.
    async fn create_physical_plan(
        &self,
        plan: &LogicalPlan,
    ) -> Result<Arc<dyn ExecutionPlan>>;

    /// Execute a plan, producing a vector of results.
    async fn collect(
        &self,
        physical_plan: Arc<dyn ExecutionPlan>,
    ) -> Result<Vec<RecordBatch>>;

    /// Execute a plan, outputting its results to a table.
    async fn plan_to_table(
        &self,
        plan: Arc<dyn ExecutionPlan>,
        schema_name: String,
        table_name: String,
    ) -> Result<bool>;
}

impl DefaultSeafowlContext {
    pub fn inner(&self) -> &SessionContext {
        &self.inner
    }

    /// Reload the context to apply / pick up new schema changes
    async fn reload_schema(&self) -> Result<()> {
        // DataFusion's table catalog interface is not async, which means that we aren't really
        // supposed to perform IO when loading a list of tables in a schema / list of schemas.
        // This means that we need to know what tables we have before planning a query. We hence
        // load the whole schema for a single database into memory before every query (otherwise
        // writes applied by a different Seafowl instance won't be visible by us).

        // This does incur a latency cost to every query.

        self.inner.register_catalog(
            &self.database,
            Arc::new(self.table_catalog.load_database(self.database_id).await?),
        );

        // Register all functions in the database
        self.function_catalog
            .get_all_functions_in_database(self.database_id)
            .await?
            .iter()
            .try_for_each(|f| self.register_function(&f.name, &f.details))
    }

    /// Get a provider for a given table, return Err if it doesn't exist
    fn get_table_provider(
        &self,
        table_name: impl Into<String>,
    ) -> Result<Arc<dyn TableProvider>> {
        let table_name = table_name.into();
        let table_ref = TableReference::from(table_name.as_str());

        let resolved_ref = table_ref.resolve(&self.database, DEFAULT_SCHEMA);

        self.inner
            .catalog(resolved_ref.catalog)
            .ok_or_else(|| {
                Error::Plan(format!(
                    "failed to resolve catalog: {}",
                    resolved_ref.catalog
                ))
            })?
            .schema(resolved_ref.schema)
            .ok_or_else(|| {
                Error::Plan(format!("failed to resolve schema: {}", resolved_ref.schema))
            })?
            .table(resolved_ref.table)
            .ok_or_else(|| {
                Error::Plan(format!(
                    "'{}.{}.{}' not found",
                    resolved_ref.catalog, resolved_ref.schema, resolved_ref.table
                ))
            })
    }

    fn get_internal_object_store(&self) -> Arc<InternalObjectStore> {
        self.internal_object_store.clone()
    }

    /// Resolve a table reference into a Seafowl table
    fn try_get_seafowl_table(
        &self,
        table_name: impl Into<String> + std::fmt::Debug,
    ) -> Result<SeafowlTable> {
        let table_name = table_name.into();
        let table_provider = self.get_table_provider(&table_name)?;

        let seafowl_table = match table_provider.as_any().downcast_ref::<SeafowlTable>() {
            Some(seafowl_table) => Ok(seafowl_table),
            None => Err(Error::Plan(format!(
                "'{:?}' is a read-only table",
                table_name
            ))),
        }?;
        Ok(seafowl_table.clone())
    }

    async fn exec_create_table(
        &self,
        name: &str,
        schema: &Arc<DFSchema>,
    ) -> Result<(TableId, TableVersionId)> {
        let table_ref = TableReference::from(name);
        let resolved_ref = table_ref.resolve(&self.database, DEFAULT_SCHEMA);
        let schema_name = resolved_ref.schema;
        let table_name = resolved_ref.table;

        let sf_schema = SeafowlSchema {
            arrow_schema: Arc::new(schema.as_ref().into()),
        };
        let collection_id = self
            .table_catalog
            .get_collection_id_by_name(&self.database, schema_name)
            .await?
            .ok_or_else(|| {
                Error::Plan(format!("Schema {:?} does not exist!", schema_name))
            })?;
        Ok(self
            .table_catalog
            .create_table(collection_id, table_name, &sf_schema)
            .await?)
    }

    fn register_function(
        &self,
        name: &str,
        details: &CreateFunctionDetails,
    ) -> Result<()> {
        let function_code = decode(&details.data)
            .map_err(|e| Error::Execution(format!("Error decoding the UDF: {:?}", e)))?;

        let function = create_udf_from_wasm(
            name,
            &function_code,
            &details.entrypoint,
            details.input_types.iter().map(get_wasm_type).collect(),
            get_wasm_type(&details.return_type),
            get_volatility(&details.volatility),
        )?;
        let mut mut_session_ctx = self.inner.clone();
        mut_session_ctx.register_udf(function);

        Ok(())
    }

    async fn execute_stream(
        &self,
        physical_plan: Arc<dyn ExecutionPlan>,
    ) -> Result<SendableRecordBatchStream> {
        match physical_plan.output_partitioning().partition_count() {
            0 => Ok(Box::pin(EmptyRecordBatchStream::new(
                physical_plan.schema(),
            ))),
            1 => self.execute_stream_partitioned(&physical_plan, 0).await,
            _ => {
                let plan: Arc<dyn ExecutionPlan> =
                    Arc::new(CoalescePartitionsExec::new(physical_plan));
                self.execute_stream_partitioned(&plan, 0).await
            }
        }
    }

    async fn execute_stream_partitioned(
        &self,
        physical_plan: &Arc<dyn ExecutionPlan>,
        partition: usize,
    ) -> Result<SendableRecordBatchStream> {
        let task_context = Arc::new(TaskContext::from(self.inner()));
        physical_plan.execute(partition, task_context)
    }

    // Execute the plan, repartition to Parquet files, upload them to object store and add metadata
    // records for table/partitions.
    async fn execute_plan_to_table(
        &self,
        physical_plan: &Arc<dyn ExecutionPlan>,
        name: Option<String>,
        from_table_version: Option<TableVersionId>,
    ) -> Result<bool> {
        let disk_manager = self.inner.runtime_env().disk_manager.clone();
        let store = self.get_internal_object_store();

        let partitions = plan_to_object_store(
            &self.inner.state(),
            physical_plan,
            store,
            disk_manager,
            self.max_partition_size,
        )
        .await?;

        // Create/Update table metadata
        let new_table_version_id;
        match (name, from_table_version) {
            (Some(name), _) => {
                // Create an empty table with an empty version
                (_, new_table_version_id) = self
                    .exec_create_table(&name, &physical_plan.schema().to_dfschema_ref()?)
                    .await?;
            }
            (_, Some(from_table_version)) => {
                // Duplicate the table version into a new one
                new_table_version_id = self
                    .table_catalog
                    .create_new_table_version(from_table_version)
                    .await?;
            }
            _ => {
                return Err(Error::Internal(
                    "Either name or source table version need to be supplied".to_string(),
                ));
            }
        }

        // Attach the partitions to the table
        let partition_ids = self.partition_catalog.create_partitions(partitions).await?;
        self.partition_catalog
            .append_partitions_to_table(partition_ids, new_table_version_id)
            .await?;

        Ok(true)
    }
}

#[async_trait]
impl SeafowlContext for DefaultSeafowlContext {
    async fn parse_query(&self, sql: &str) -> Result<Vec<DFStatement>> {
        Ok(DFParser::parse_sql(sql)?.into_iter().collect_vec())
    }

    async fn create_logical_plan_from_statement(
        &self,
        statement: DFStatement,
    ) -> Result<LogicalPlan> {
        // Reload the schema before planning a query
        self.reload_schema().await?;
        let state = self.inner.state.read().clone();
        let query_planner = SqlToRel::new(&state);

        match statement {
            DFStatement::Statement(s) => match *s {
                // Delegate SELECT / EXPLAIN to the basic DataFusion logical planner
                // (though note EXPLAIN [our custom query] will mean we have to implement EXPLAIN ourselves)
                Statement::Explain { .. }
                | Statement::Query { .. }
                | Statement::ShowVariable { .. }
                | Statement::ShowColumns { .. }
                | Statement::CreateView { .. }
                | Statement::CreateSchema { .. }
                | Statement::CreateDatabase { .. }
                | Statement::Drop { object_type: ObjectType::Table, .. } => query_planner.sql_statement_to_plan(*s),

                | Statement::Drop { object_type: ObjectType::Schema,
                    if_exists: _,
                    names,
                    cascade: _,
                    purge: _, } => {
                        let name = names.first().unwrap().to_string();

                        Ok(LogicalPlan::Extension(Extension {
                            node: Arc::new(SeafowlExtensionNode::DropSchema(DropSchema { name, output_schema: Arc::new(DFSchema::empty()) }))
                        }))
                    },


                // CREATE TABLE (create empty table with columns)
                Statement::CreateTable {
                    query: None,
                    name,
                    columns,
                    constraints,
                    table_properties,
                    with_options,
                    if_not_exists,
                    or_replace: _,
                    ..
                } if constraints.is_empty()
                    && table_properties.is_empty()
                    && with_options.is_empty() =>
                {
                    let cols = build_schema(columns)?;
                    Ok(LogicalPlan::Extension(Extension {
                        node: Arc::new(SeafowlExtensionNode::CreateTable(CreateTable {
                            schema: cols.to_dfschema_ref()?,
                            name: name.to_string(),
                            if_not_exists,
                            output_schema: Arc::new(DFSchema::empty())
                        })),
                    }))
                },

                // ALTER TABLE ... RENAME TO
                Statement::AlterTable { name, operation: AlterTableOperation::RenameTable {table_name: new_name }} => {
                    let table_name = name.to_string();
                    let table = self.try_get_seafowl_table(table_name)?;

                    if self.get_table_provider(new_name.to_string()).is_ok() {
                        return Err(Error::Plan(
                            format!("Target table {:?} already exists", new_name.to_string())
                        ))
                    }

                    Ok(LogicalPlan::Extension(Extension {
                        node: Arc::new(SeafowlExtensionNode::RenameTable(RenameTable {
                            table: Arc::from(table),
                            new_name: new_name.to_string(),
                            output_schema: Arc::new(DFSchema::empty())
                        })),
                    }))
                }

                // Other CREATE TABLE: SqlToRel only allows CreateTableAs statements and makes
                // a CreateMemoryTable node. We're fine with that, but we'll execute it differently.
                Statement::CreateTable { .. } => query_planner.sql_statement_to_plan(*s),

                // This DML is defined by us
                Statement::Insert {
                    table_name,
                    columns,
                    source,
                    ..
                } => {
                    let table_name = table_name.to_string();

                    let seafowl_table = self.try_get_seafowl_table(table_name)?;

                    // Get a list of columns we're inserting into and schema we
                    // have to cast `source` into
                    // INSERT INTO table (col_3, col_4) VALUES (1, 2)
                    let table_schema = seafowl_table.schema.arrow_schema.clone().to_dfschema()?;

                    let target_schema = if columns.is_empty() {
                        // Empty means we're inserting into all columns of the table
                        seafowl_table.schema.arrow_schema.clone().to_dfschema()?
                    } else {
                        let fields = columns.iter().map(|c|
                            Ok(table_schema.field_with_unqualified_name(&normalize_ident(c))?.clone())).collect::<Result<Vec<DFField>>>()?;
                        DFSchema::new_with_metadata(fields, table_schema.metadata().clone())?
                    };

                    let plan = query_planner.query_to_plan(*source, &mut HashMap::new())?;

                    // Check the length
                    if plan.schema().fields().len() != target_schema.fields().len() {
                        return Err(Error::Plan(
                            format!("Unexpected number of columns in VALUES: expected {:?}, got {:?}", target_schema.fields().len(), plan.schema().fields().len())
                        ))
                    }

                    // Check we can cast from the values in the INSERT to the actual table schema
                    target_schema.check_arrow_schema_type_compatible(&((**plan.schema()).clone().into()))?;

                    // Make a projection around the input plan to rename the columns / change the schema
                    // (it doesn't seem to actually do casts at runtime, but ArrowWriter should forcefully
                    // cast the columns when we're writing to Parquet)

                    let plan = LogicalPlan::Projection(Projection {
                        expr: target_schema.fields().iter().zip(plan.schema().field_names()).map(|(table_field, query_field_name)| {
                            // Generate CAST (source_col AS table_col_type) AS table_col
                            // If the type is the same, this will be optimized out.
                            Expr::Cast{
                                expr: Box::new(Expr::Column(Column::from_name(query_field_name))),
                                data_type: table_field.data_type().clone()
                            }.alias(table_field.name())
                        }).collect(),
                        input: Arc::new(plan),
                        schema: Arc::new(target_schema),
                        alias: None,
                    });

                    Ok(LogicalPlan::Extension(Extension {
                        node: Arc::new(SeafowlExtensionNode::Insert(Insert {
                            // TODO we might not need the whole table (we're currently cloning it in
                            // try_get_seafowl_table)
                            table: Arc::new(seafowl_table),
                            input: Arc::new(plan),
                            output_schema: Arc::new(DFSchema::empty())
                        })),
                    }))
                }
                Statement::Update {
                    table: TableWithJoins {relation: TableFactor::Table { name, alias: None, args: None, with_hints }, joins },
                    assignments,
                    from: None,
                    selection,
                }
                // We only support the most basic form of UPDATE (no aliases or FROM or joins)
                    if with_hints.is_empty() && joins.is_empty()
                => {
                    // Scan through the original table (with selection) and:
                    // SELECT [for each col, "col AS col" if not an assignment, otherwise "expr AS col"]
                    //   FROM original_table WHERE [selection]
                    // Somehow also split the result by existing partition boundaries and leave unchanged partitions alone

                    // TODO we need to load the table object here in order to validate the UPDATE clauses
                    let table_schema: DFSchema = DFSchema::empty();

                    let selection_expr = match selection {
                        None => None,
                        Some(expr) => Some(query_planner.sql_to_rex(expr, &table_schema, &mut HashMap::new())?),
                    };

                    let assignments_expr = assignments.iter().map(|a| {
                        Ok(Assignment { column: compound_identifier_to_column(&a.id)?, expr: query_planner.sql_to_rex(a.value.clone(), &table_schema, &mut HashMap::new())? })
                    }).collect::<Result<Vec<Assignment>>>()?;

                    Ok(LogicalPlan::Extension(Extension {
                        node: Arc::new(SeafowlExtensionNode::Update(Update {
                            name: name.to_string(),
                            selection: selection_expr,
                            assignments: assignments_expr,
                            output_schema: Arc::new(DFSchema::empty())
                        })),
                    }))
                }
                Statement::Delete {
                    table_name,
                    selection,
                } => {
                    // Get the actual table schema, since DF needs to validate unqualified columns
                    // (i.e. ones referenced only by column name, lacking the relation name)
                    let table_name = table_name.to_string();
                    let seafowl_table = self.try_get_seafowl_table(&table_name)?;
                    let table_schema = seafowl_table.schema.arrow_schema.clone().to_dfschema()?;

                    let selection_expr = match selection {
                        None => None,
                        Some(expr) => Some(query_planner.sql_to_rex(expr, &table_schema, &mut HashMap::new())?),
                    };

                    Ok(LogicalPlan::Extension(Extension {
                        node: Arc::new(SeafowlExtensionNode::Delete(Delete {
                            name: table_name,
                            selection: selection_expr,
                            output_schema: Arc::new(DFSchema::empty())
                        })),
                    }))
                },
                Statement::CreateFunction {
                    temporary: false,
                    name,
                    class_name,
                    using: None,
                } => {
                    // We abuse the fact that in CREATE FUNCTION AS [class_name], class_name can be an arbitrary string
                    // and so we can get the user to put some JSON in there
                    let function_details: CreateFunctionDetails = serde_json::from_str(&class_name)
                        .map_err(|e| {
                            Error::Execution(format!("Error parsing UDF details: {:?}", e))
                        })?;

                        Ok(LogicalPlan::Extension(Extension {
                            node: Arc::new(SeafowlExtensionNode::CreateFunction(CreateFunction {
                                name: name.to_string(),
                                details: function_details,
                                output_schema: Arc::new(DFSchema::empty())
                            })),
                        }))
                    },
                Statement::Truncate { table_name, partitions} => {
                    let table_name = table_name.to_string();
                    let table_id = if partitions.is_none() && !table_name.is_empty() {
                        match self.try_get_seafowl_table(&table_name) {
                            Ok(seafowl_table) => Some(seafowl_table.table_id),
                            Err(_) => return Err(Error::Internal(format!(
                                "Table with name {} not found", table_name
                            )))
                        }
                    } else {
                        None
                    };

                    Ok(LogicalPlan::Extension(Extension {
                        node: Arc::new(SeafowlExtensionNode::Vacuum(Vacuum {
                            partitions: partitions.is_some(),
                            table_id,
                            output_schema: Arc::new(DFSchema::empty())
                        })),
                    }))
                }
                _ => Err(Error::NotImplemented(format!(
                    "Unsupported SQL statement: {:?}", s
                ))),
            },
            DFStatement::DescribeTable(s) => query_planner.describe_table_to_plan(s),
            DFStatement::CreateExternalTable(c) => {
                query_planner.external_table_to_plan(c)
            }
        }
    }

    async fn create_logical_plan(&self, sql: &str) -> Result<LogicalPlan> {
        let mut statements = self.parse_query(sql).await?;

        if statements.len() != 1 {
            return Err(Error::NotImplemented(
                "The context currently only supports a single SQL statement".to_string(),
            ));
        }

        self.create_logical_plan_from_statement(statements.pop().unwrap())
            .await
    }

    async fn plan_query(&self, sql: &str) -> Result<Arc<dyn ExecutionPlan>> {
        let logical_plan = self.create_logical_plan(sql).await?;
        self.create_physical_plan(&logical_plan).await
    }

    async fn create_physical_plan(
        &self,
        plan: &LogicalPlan,
    ) -> Result<Arc<dyn ExecutionPlan>> {
        // Similarly to DataFrame::sql, run certain logical plans outside of the actual execution flow
        // and produce a dummy physical plan instead
        match plan {
            // CREATE EXTERNAL TABLE copied from DataFusion's source code
            // It uses ListingTable which queries data at a given location using the ObjectStore
            // abstraction (URL: scheme://some-path.to.file.parquet) and it's easier to reuse this
            // mechanism in our case too.
            LogicalPlan::CreateExternalTable(CreateExternalTable {
                ref schema,
                ref name,
                ref location,
                ref file_type,
                ref has_header,
                ref delimiter,
                ref table_partition_cols,
                ref if_not_exists,
            }) => {
                // Check that the TableReference doesn't have a database/schema in it.
                // We create all external tables in the staging schema (backed by DataFusion's
                // in-memory schema provider) instead.
                let reference: TableReference = name.as_str().into();
                let resolved_reference =
                    reference.resolve(&self.database, STAGING_SCHEMA);

                if resolved_reference.catalog != self.database
                    || resolved_reference.schema != STAGING_SCHEMA
                {
                    return Err(DataFusionError::Plan(format!(
                        "Can only create external tables in the staging schema.
                        Omit the schema/database altogether or use {}.{}.{}",
                        &self.database, STAGING_SCHEMA, resolved_reference.table
                    )));
                }

                // Replace the table name with the fully qualified one that has our staging schema
                let name = &reference_to_name(&resolved_reference);

                let location =
                    try_prepare_http_url(location).unwrap_or_else(|| location.into());

                // Disallow the seafowl:// scheme (which is registered with DataFusion as our internal
                // object store but shouldn't be accessible via CREATE EXTERNAL TABLE)
                if location
                    .starts_with(format!("{}://", INTERNAL_OBJECT_STORE_SCHEME).as_str())
                {
                    return Err(DataFusionError::Plan(format!(
                        "Invalid URL scheme for location {:?}",
                        location
                    )));
                }

                let (file_format, file_extension) = match file_type {
                    FileType::CSV => (
                        Arc::new(
                            CsvFormat::default()
                                .with_has_header(*has_header)
                                .with_delimiter(*delimiter as u8),
                        ) as Arc<dyn FileFormat>,
                        DEFAULT_CSV_EXTENSION,
                    ),
                    FileType::Parquet => (
                        Arc::new(ParquetFormat::default()) as Arc<dyn FileFormat>,
                        DEFAULT_PARQUET_EXTENSION,
                    ),
                    FileType::Avro => (
                        Arc::new(AvroFormat::default()) as Arc<dyn FileFormat>,
                        DEFAULT_AVRO_EXTENSION,
                    ),
                    FileType::NdJson => (
                        Arc::new(JsonFormat::default()) as Arc<dyn FileFormat>,
                        DEFAULT_JSON_EXTENSION,
                    ),
                };
                let table = self.inner.table(name.as_str());
                match (if_not_exists, table) {
                    (true, Ok(_)) => Ok(make_dummy_exec()),
                    (_, Err(_)) => {
                        // TODO make schema in CreateExternalTable optional instead of empty
                        let provided_schema = if schema.fields().is_empty() {
                            None
                        } else {
                            Some(Arc::new(schema.as_ref().to_owned().into()))
                        };
                        let options = ListingOptions {
                            format: file_format,
                            collect_stat: false,
                            file_extension: file_extension.to_owned(),
                            target_partitions: self
                                .inner
                                .copied_config()
                                .target_partitions,
                            table_partition_cols: table_partition_cols.clone(),
                        };
                        self.inner
                            .register_listing_table(
                                name,
                                location,
                                options,
                                provided_schema,
                            )
                            .await?;
                        Ok(make_dummy_exec())
                    }
                    (false, Ok(_)) => Err(DataFusionError::Execution(format!(
                        "Table '{:?}' already exists",
                        name
                    ))),
                }
            }
            LogicalPlan::CreateCatalogSchema(CreateCatalogSchema {
                schema_name,
                if_not_exists: _,
                schema: _,
            }) => {
                // CREATE SCHEMA
                // Create a schema and register it
                self.table_catalog
                    .create_collection(self.database_id, schema_name)
                    .await?;
                Ok(make_dummy_exec())
            }
            LogicalPlan::CreateCatalog(CreateCatalog {
                catalog_name: _,
                if_not_exists: _,
                schema: _,
            }) => {
                // CREATE DATABASE: currently unsupported (we can create one but the context
                // is tied to a database and the user can't query a different one)
                return Err(Error::Plan(
                    "Creating new databases is currently unsupported!".to_string(),
                ));
            }
            LogicalPlan::CreateMemoryTable(CreateMemoryTable {
                name,
                input,
                if_not_exists: _,
                or_replace: _,
            }) => {
                // This is actually CREATE TABLE AS
                let physical = self.create_physical_plan(input).await?;

                self.execute_plan_to_table(&physical, Some(name.to_string()), None)
                    .await?;

                Ok(make_dummy_exec())
            }
            LogicalPlan::DropTable(DropTable {
                name,
                if_exists: _,
                schema: _,
            }) => {
                // DROP TABLE
                let table = self.try_get_seafowl_table(name)?;
                self.table_catalog.drop_table(table.table_id).await?;
                Ok(make_dummy_exec())
            }
            LogicalPlan::CreateView(_) => {
                return Err(Error::Plan(
                    "Creating views is currently unsupported!".to_string(),
                ))
            }
            LogicalPlan::Extension(Extension { ref node }) => {
                // Other custom nodes we made like CREATE TABLE/INSERT/UPDATE/DELETE/ALTER
                match SeafowlExtensionNode::from_dynamic(node) {
                    Some(sfe_node) => match sfe_node {
                        SeafowlExtensionNode::CreateTable(CreateTable {
                            schema,
                            name,
                            ..
                        }) => {
                            self.exec_create_table(name, schema).await?;

                            Ok(make_dummy_exec())
                        }
                        SeafowlExtensionNode::Insert(Insert { table, input, .. }) => {
                            let physical = self.create_physical_plan(input).await?;

                            self.execute_plan_to_table(
                                &physical,
                                None,
                                Some(table.table_version_id),
                            )
                            .await?;

                            Ok(make_dummy_exec())
                        }
                        SeafowlExtensionNode::Update(_) => {
                            // Some kind of a node that combines Filter + Projection?
                            //
                            //
                            //
                            //    Union
                            //     |  |
                            // Filter Projection
                            //    |    |
                            //    |   Filter
                            //    |    |
                            // TableScan

                            // Pass an "initial partition id" in the batch (or ask our TableScan for what each
                            // partition is pointing to)
                            //
                            // If a partition is missing: it stayed the same
                            // If a partition didn't change (the filter didn't match anything): it stayed the same
                            //    - but how do we find that out? we need to read through the whole partition to
                            //      make sure nothing get updated, so that means we need to buffer the result
                            //      on disk; could we just hash it at the end to see if it changed?
                            // If a partition is empty: delete it
                            //
                            // So:
                            //
                            //   - do a scan through Case (projection) around TableScan (with the filter)
                            //   - for each output partition:
                            //     - gather it in a temporary file and hash it
                            //     - find out from the ExecutionPlan which original file it belonged to
                            //     - if it's the same: do nothing
                            //     - if it's changed: replace that table version object; upload it
                            //     - files corresponding to partitions that never got output won't get updated
                            //
                            // This also assumes one Parquet file <> one partition

                            // - Duplicate the table (new version)
                            // - replace partitions that are changed (but we don't know the table_partition i.e. which entry to
                            // repoint to our new partition)?
                            Err(DataFusionError::NotImplemented("UPDATE statements are currently unsupported,
                            as a workaround, use CREATE TABLE AS. See https://github.com/splitgraph/seafowl/issues/18".to_string()))
                        }
                        SeafowlExtensionNode::Delete(_) => {
                            // - Duplicate the table (new version)
                            // - Similar to UPDATE, but just a filter

                            // upload new files
                            // replace partitions (sometimes we delete them)

                            // really we want to be able to load all partitions + cols for a table and then
                            // write that thing back to the db (set table partitions)
                            Err(DataFusionError::NotImplemented("DELETE statements are currently unsupported,
                            as a workaround, use CREATE TABLE AS. See https://github.com/splitgraph/seafowl/issues/19".to_string()))
                        }
                        SeafowlExtensionNode::CreateFunction(CreateFunction {
                            name,
                            details,
                            output_schema: _,
                        }) => {
                            self.register_function(name, details)?;

                            // Persist the function in the metadata storage
                            self.function_catalog
                                .create_function(self.database_id, name, details)
                                .await?;

                            Ok(make_dummy_exec())
                        }
                        SeafowlExtensionNode::RenameTable(RenameTable {
                            table,
                            new_name,
                            ..
                        }) => {
                            let table_ref = TableReference::from(new_name.as_str());

                            let (new_table_name, new_schema_id) = match table_ref {
                                // Rename the table (keep same schema)
                                TableReference::Bare { table } => (table, None),
                                // Rename the table / move its schema
                                TableReference::Partial { schema, table } => {
                                    let collection_id = self
                                        .table_catalog
                                        .get_collection_id_by_name(&self.database, schema)
                                        .await?
                                        .ok_or_else(|| {
                                            Error::Plan(format!(
                                                "Schema {:?} does not exist!",
                                                schema
                                            ))
                                        })?;

                                    (table, Some(collection_id))
                                }
                                // Catalog specified: raise an error
                                TableReference::Full { .. } => {
                                    return Err(Error::Plan(
                                        "Changing the table's database is not supported!"
                                            .to_string(),
                                    ))
                                }
                            };

                            self.table_catalog
                                .move_table(table.table_id, new_table_name, new_schema_id)
                                .await?;

                            Ok(make_dummy_exec())
                        }
                        SeafowlExtensionNode::DropSchema(DropSchema { name, .. }) => {
                            if let Some(collection_id) = self
                                .table_catalog
                                .get_collection_id_by_name(&self.database, name)
                                .await?
                            {
                                self.table_catalog.drop_collection(collection_id).await?
                            };

                            Ok(make_dummy_exec())
                        }
                        SeafowlExtensionNode::Vacuum(Vacuum {
                            partitions,
                            table_id,
                            ..
                        }) => {
                            if *partitions {
                                gc_partitions(self).await
                            } else {
                                match self
                                    .table_catalog
                                    .delete_old_table_versions(*table_id)
                                    .await
                                {
                                    Ok(row_count) => {
                                        info!("Deleted {} old table versions, cleaning up partitions", row_count);
                                        gc_partitions(self).await
                                    }
                                    Err(error) => {
                                        return Err(Error::Internal(format!(
                                            "Failed to delete old table versions: {:?}",
                                            error
                                        )))
                                    }
                                }
                            }

                            Ok(make_dummy_exec())
                        }
                    },
                    None => self.inner.create_physical_plan(plan).await,
                }
            }
            _ => self.inner.create_physical_plan(plan).await,
        }
    }

    // Copied from DataFusion's physical_plan
    async fn collect(
        &self,
        physical_plan: Arc<dyn ExecutionPlan>,
    ) -> Result<Vec<RecordBatch>> {
        let stream = self.execute_stream(physical_plan).await?;
        stream.err_into().try_collect().await
    }

    /// Create a new table and insert data generated by the provided execution plan
    async fn plan_to_table(
        &self,
        plan: Arc<dyn ExecutionPlan>,
        schema_name: String,
        table_name: String,
    ) -> Result<bool> {
        // Reload the schema since `try_get_seafowl_table` relies on using DataFusion's
        // TableProvider interface (which we need to pre-populate with up to date
        // information on our tables)
        self.reload_schema().await?;

        // Ensure the schema exists prior to creating the table
        let (full_table_name, from_table_version) = {
            let new_table_name = format!("{}.{}", schema_name, table_name);

            match self
                .table_catalog
                .get_collection_id_by_name(&self.database, &schema_name)
                .await?
            {
                Some(_) => {
                    if let Ok(table) = self.try_get_seafowl_table(&new_table_name) {
                        // Table exists, see if the schemas match
                        if table.schema.arrow_schema != plan.schema() {
                            return Err(DataFusionError::Execution(
                            format!(
                                "The table {} already exists but has a different schema than the one provided.",
                                new_table_name)
                            )
                        );
                        }

                        // Instead of creating a new table, just insert the data into a new version
                        // of an existing table
                        (None, Some(table.table_version_id))
                    } else {
                        // Table doesn't exist or isn't a Seafowl table
                        // We assume it doesn't exist for now
                        (Some(new_table_name), None)
                    }
                }
                None => {
                    self.table_catalog
                        .create_collection(self.database_id, &schema_name)
                        .await?;

                    (Some(new_table_name), None)
                }
            }
        };

        self.execute_plan_to_table(&plan, full_table_name, from_table_version)
            .await
    }
}

#[cfg(test)]
pub mod test_utils {
    use std::sync::Arc;

    use mockall::predicate;
    use object_store::memory::InMemory;

    use crate::{
        catalog::{
            MockFunctionCatalog, MockPartitionCatalog, MockTableCatalog, TableCatalog,
            DEFAULT_DB, DEFAULT_SCHEMA,
        },
        object_store::http::add_http_object_store,
        provider::{SeafowlCollection, SeafowlDatabase},
    };

    use datafusion::{
        arrow::datatypes::{
            DataType as ArrowDataType, Field as ArrowField, Schema as ArrowSchema,
        },
        catalog::schema::MemorySchemaProvider,
        prelude::SessionConfig,
    };

    use crate::config::context::build_context;
    use crate::config::schema;
    use crate::config::schema::{Catalog, SeafowlConfig, Sqlite};
    use std::collections::HashMap as StdHashMap;

    use super::*;

    pub fn make_session() -> SessionContext {
        let session_config = SessionConfig::new()
            .with_information_schema(true)
            .with_default_catalog_and_schema(DEFAULT_DB, DEFAULT_SCHEMA);

        let context = SessionContext::with_config(session_config);
        let object_store = Arc::new(InMemory::new());
        context.runtime_env().register_object_store(
            INTERNAL_OBJECT_STORE_SCHEME,
            "",
            object_store,
        );

        // Register the HTTP object store for external tables
        add_http_object_store(&context);

        context
    }

    /// Build a real (not mocked) in-memory context that uses SQLite
    pub async fn in_memory_context() -> DefaultSeafowlContext {
        let config = SeafowlConfig {
            object_store: schema::ObjectStore::InMemory(schema::InMemory {}),
            catalog: Catalog::Sqlite(Sqlite {
                dsn: "sqlite://:memory:".to_string(),
            }),
            frontend: Default::default(),
            runtime: Default::default(),
            misc: Default::default(),
        };
        build_context(&config).await.unwrap()
    }

    pub async fn mock_context() -> DefaultSeafowlContext {
        mock_context_with_catalog_assertions(|_| (), |_| ()).await
    }

    pub async fn mock_context_with_catalog_assertions<FR, FT>(
        mut setup_partition_catalog: FR,
        mut setup_table_catalog: FT,
    ) -> DefaultSeafowlContext
    where
        FR: FnMut(&mut MockPartitionCatalog),
        FT: FnMut(&mut MockTableCatalog),
    {
        let session = make_session();
        let arrow_schema = ArrowSchema::new(vec![
            ArrowField::new("date", ArrowDataType::Date64, false),
            ArrowField::new("value", ArrowDataType::Float64, false),
        ]);

        let mut partition_catalog = MockPartitionCatalog::new();

        partition_catalog
            .expect_load_table_partitions()
            .with(predicate::eq(1))
            .returning(|_| {
                Ok(vec![SeafowlPartition {
                    object_storage_id: Arc::from("some-file.parquet"),
                    row_count: 3,
                    columns: Arc::new(vec![]),
                }])
            });

        setup_partition_catalog(&mut partition_catalog);

        let partition_catalog_ptr = Arc::new(partition_catalog);

        let singleton_table = SeafowlTable {
            name: Arc::from("some_table"),
            schema: Arc::new(SeafowlSchema {
                arrow_schema: Arc::new(arrow_schema.clone()),
            }),
            table_id: 0,
            table_version_id: 0,
            catalog: partition_catalog_ptr.clone(),
        };
        let tables =
            StdHashMap::from([(Arc::from("some_table"), Arc::from(singleton_table))]);
        let collections = StdHashMap::from([(
            Arc::from("testcol"),
            Arc::from(SeafowlCollection {
                name: Arc::from("testcol"),
                tables,
            }),
        )]);

        let mut table_catalog = MockTableCatalog::new();
        table_catalog
            .expect_load_database()
            .with(predicate::eq(0))
            .returning(move |_| {
                Ok(SeafowlDatabase {
                    name: Arc::from("testdb"),
                    collections: collections.clone(),
                    staging_schema: Arc::new(MemorySchemaProvider::new()),
                })
            });

        let mut function_catalog = MockFunctionCatalog::new();
        function_catalog
            .expect_create_function()
            .returning(move |_, _, _| Ok(1));
        function_catalog
            .expect_get_all_functions_in_database()
            .returning(|_| Ok(vec![]));

        session.register_catalog(
            "testdb",
            Arc::new(table_catalog.load_database(0).await.unwrap()),
        );

        setup_table_catalog(&mut table_catalog);

        let object_store = Arc::new(InternalObjectStore {
            inner: Arc::new(InMemory::new()),
            config: schema::ObjectStore::InMemory(schema::InMemory {}),
        });
        session.runtime_env().register_object_store(
            INTERNAL_OBJECT_STORE_SCHEME,
            "",
            object_store.inner.clone(),
        );

        DefaultSeafowlContext {
            inner: session,
            table_catalog: Arc::new(table_catalog),
            partition_catalog: partition_catalog_ptr,
            function_catalog: Arc::new(function_catalog),
            internal_object_store: object_store,
            database: "testdb".to_string(),
            database_id: 0,
            max_partition_size: 2,
        }
    }
}

#[cfg(test)]
mod tests {
    use arrow::array::Int32Array;
    use arrow::datatypes::{DataType, Field};
    use tempfile::TempDir;

    use std::sync::Arc;

    use datafusion::execution::disk_manager::DiskManagerConfig;
    use mockall::predicate;
    use object_store::memory::InMemory;
    use test_case::test_case;

    use crate::context::test_utils::mock_context_with_catalog_assertions;

    use crate::config::schema;
    use datafusion::assert_batches_eq;
    use datafusion::from_slice::FromSlice;
    use datafusion::physical_plan::memory::MemoryExec;
    use itertools::Itertools;
    use object_store::local::LocalFileSystem;

    use super::*;

    use super::test_utils::mock_context;

    const PARTITION_1_FILE_NAME: &str =
        "bdd6eef7340866d1ad99ed34ce0fa43c0d06bbed4dbcb027e9a51de48638b3ed.parquet";
    const PARTITION_2_FILE_NAME: &str =
        "2d6cabc587f8a3d8b16a56294e84f9b39fc5fc30a00d98c205ad6be670d205a3.parquet";

    const EXPECTED_INSERT_FILE_NAME: &str =
        "1592625fb7bb063580d94fe2eaf514d55e6b44f1bebd6c7f6b2e79f55477218b.parquet";

    fn to_min_max_value(value: ScalarValue) -> Arc<Option<Vec<u8>>> {
        Arc::from(scalar_value_to_bytes(&value))
    }

    async fn assert_uploaded_objects(
        object_store: Arc<InternalObjectStore>,
        expected: Vec<Path>,
    ) {
        let actual = object_store
            .inner
            .list(None)
            .await
            .unwrap()
            .map_ok(|meta| meta.location)
            .try_collect::<Vec<Path>>()
            .await
            .map(|p| p.into_iter().sorted().collect_vec())
            .unwrap();
        assert_eq!(expected.into_iter().sorted().collect_vec(), actual);
    }

    #[test_case(
    false; "In-memory object store (standard)"
    )]
    #[test_case(
    true; "Local object store (test renames)"
    )]
    #[tokio::test]
    async fn test_plan_to_object_storage(is_local: bool) {
        let sf_context = mock_context().await;

        // Make a SELECT VALUES(...) query
        let execution_plan = sf_context
            .plan_query(
                r#"
                SELECT * FROM (VALUES
                    ('2022-01-01', 42, 'one'),
                    ('2022-01-02', 12, 'two'),
                    ('2022-01-03', 32, 'three'),
                    ('2022-01-04', 22, 'four'))
                AS t(timestamp, integer, varchar);"#,
            )
            .await
            .unwrap();

        let (object_store, _tmpdir) = if is_local {
            // Return tmp_dir to the upper scope so that we don't delete the temporary directory
            // until after the test is done
            let tmp_dir = TempDir::new().unwrap();

            (
                Arc::new(InternalObjectStore {
                    inner: Arc::new(
                        LocalFileSystem::new_with_prefix(tmp_dir.path()).unwrap(),
                    ),
                    config: schema::ObjectStore::Local(schema::Local {
                        data_dir: tmp_dir.path().to_string_lossy().to_string(),
                    }),
                }),
                Some(tmp_dir),
            )
        } else {
            (
                Arc::new(InternalObjectStore {
                    inner: Arc::new(InMemory::new()),
                    config: schema::ObjectStore::InMemory(schema::InMemory {}),
                }),
                None,
            )
        };

        let disk_manager = DiskManager::try_new(DiskManagerConfig::new()).unwrap();
        let partitions = plan_to_object_store(
            &sf_context.inner.state(),
            &execution_plan,
            object_store.clone(),
            disk_manager,
            2,
        )
        .await
        .unwrap();

        assert_eq!(partitions.len(), 2);

        // - Timestamp didn't get converted since we'd need to cast the string to Timestamp in query
        // or call a to_timestamp function, but neither is supported in the DF ValueExpr node.
        // - Looks like utf8 is None because DF's summarize_min_max doesn't match ByteArray stats.
        assert_eq!(
            partitions,
            vec![
                SeafowlPartition {
                    object_storage_id: Arc::from(PARTITION_1_FILE_NAME.to_string()),
                    row_count: 2,
                    columns: Arc::new(vec![
                        PartitionColumn {
                            name: Arc::from("timestamp".to_string()),
                            r#type: Arc::from("{\"name\":\"utf8\"}".to_string()),
                            min_value: Arc::new(None),
                            max_value: Arc::new(None),
                            null_count: Some(0),
                        },
                        PartitionColumn {
                            name: Arc::from("integer".to_string()),
                            r#type: Arc::from(
                                "{\"name\":\"int\",\"bitWidth\":64,\"isSigned\":true}"
                                    .to_string()
                            ),
                            min_value: to_min_max_value(ScalarValue::Int64(Some(12))),
                            max_value: to_min_max_value(ScalarValue::Int64(Some(42))),
                            null_count: Some(0),
                        },
                        PartitionColumn {
                            name: Arc::from("varchar".to_string()),
                            r#type: Arc::from("{\"name\":\"utf8\"}".to_string()),
                            min_value: Arc::new(None),
                            max_value: Arc::new(None),
                            null_count: Some(0),
                        }
                    ])
                },
                SeafowlPartition {
                    object_storage_id: Arc::from(PARTITION_2_FILE_NAME.to_string()),
                    row_count: 2,
                    columns: Arc::new(vec![
                        PartitionColumn {
                            name: Arc::from("timestamp".to_string()),
                            r#type: Arc::from("{\"name\":\"utf8\"}".to_string()),
                            min_value: Arc::new(None),
                            max_value: Arc::new(None),
                            null_count: Some(0),
                        },
                        PartitionColumn {
                            name: Arc::from("integer".to_string()),
                            r#type: Arc::from(
                                "{\"name\":\"int\",\"bitWidth\":64,\"isSigned\":true}"
                                    .to_string()
                            ),
                            min_value: to_min_max_value(ScalarValue::Int64(Some(22))),
                            max_value: to_min_max_value(ScalarValue::Int64(Some(32))),
                            null_count: Some(0),
                        },
                        PartitionColumn {
                            name: Arc::from("varchar".to_string()),
                            r#type: Arc::from("{\"name\":\"utf8\"}".to_string()),
                            min_value: Arc::new(None),
                            max_value: Arc::new(None),
                            null_count: Some(0),
                        }
                    ])
                },
            ]
        );

        assert_uploaded_objects(
            object_store,
            vec![
                Path::from(PARTITION_1_FILE_NAME.to_string()),
                Path::from(PARTITION_2_FILE_NAME.to_string()),
            ],
        )
        .await;
    }

    #[test_case(
        5,
        vec![vec![vec![0, 1, 2], vec![3, 4, 5]], vec![vec![6, 7, 8], vec![9, 10, 11]]],
        vec![vec![0, 1, 2, 3, 4], vec![5, 6, 7, 8, 9], vec![10, 11]],
        vec![
            "012fc5d6c2d7379103280ebc39d5d6bf8b9aae45a75f0b722576b442c24d6784.parquet",
            "8ee4296b8bfcd1a2a013685a73bf755387ce0275b0d49159ee67ca72c8237bc1.parquet",
            "e6628dd3c33c390d34e208c01a30365d9565edef101b6f272c2dff661dc67763.parquet",
        ];
        "record batches smaller than partitions")
    ]
    #[test_case(
        3,
        vec![vec![vec![0, 1, 2], vec![3, 4, 5]], vec![vec![6, 7, 8], vec![9, 10, 11]]],
        vec![vec![0, 1, 2], vec![3, 4, 5], vec![6, 7, 8], vec![9, 10, 11]],
        vec![
            "207f477f85081b79122ba19edbc4612a8ca747470795be1ef9d71518f79d543f.parquet",
            "45f630745bc7238fc30c0e17af635cf7f177d51fb2a1a05781fe809d36fad00d.parquet",
            "ea7504e00f9bf75273ae1f6c7760e600c358fbbe19599f41ad808f9f1d520749.parquet",
            "b4d90e2de27c2ed2db4908bcdbb52e0cd0e205966131d9f064c43a7cd98c8f14.parquet",
        ];
        "record batches same size as partitions")
    ]
    #[test_case(
        2,
        vec![vec![vec![0, 1, 2], vec![3, 4, 5]], vec![vec![6, 7, 8], vec![9, 10, 11]]],
        vec![vec![0, 1], vec![2, 3], vec![4, 5], vec![6, 7], vec![8, 9], vec![10, 11]],
        vec![
            "785bae45499128d4898cb7307e636606ada772f69c2e9ae842e79422beb9e95f.parquet",
            "991242bb627896dfa6820f8e486fcead3059205b8c262951c248210047b981eb.parquet",
            "5c7aded940a2b69bf68e824040dfe1e9c6ffcffe5f7d2cc61208fa96f86337ec.parquet",
            "9bf3793f1a262a5f662ceb50a669fcad19d587bdd016f04cd33a475b90b191d9.parquet",
            "72587d81f4f3a1b2b69377d5a6d302fea796319d6fa1ca777cc3148b63ffb819.parquet",
            "e6628dd3c33c390d34e208c01a30365d9565edef101b6f272c2dff661dc67763.parquet",
        ];
        "record batches larger than partitions")
    ]
    #[test_case(
        3,
        vec![vec![vec![0, 1], vec![2, 3, 4]], vec![vec![5]], vec![vec![6, 7, 8, 9], vec![10, 11]]],
        vec![vec![0, 1, 2], vec![3, 4, 5], vec![6, 7, 8], vec![9, 10, 11]],
        vec![
            "207f477f85081b79122ba19edbc4612a8ca747470795be1ef9d71518f79d543f.parquet",
            "45f630745bc7238fc30c0e17af635cf7f177d51fb2a1a05781fe809d36fad00d.parquet",
            "ea7504e00f9bf75273ae1f6c7760e600c358fbbe19599f41ad808f9f1d520749.parquet",
            "b4d90e2de27c2ed2db4908bcdbb52e0cd0e205966131d9f064c43a7cd98c8f14.parquet",
        ];
        "record batches irregular size")
    ]
    #[tokio::test]
    async fn test_plan_to_object_storage_partition_chunking(
        max_partition_size: u32,
        input_partitions: Vec<Vec<Vec<i32>>>,
        output_partitions: Vec<Vec<i32>>,
        storage_ids: Vec<&str>,
    ) {
        let sf_context = mock_context().await;

        let schema = Arc::new(Schema::new(vec![Field::new(
            "some_number",
            DataType::Int32,
            true,
        )]));

        let df_partitions: Vec<Vec<RecordBatch>> = input_partitions
            .iter()
            .map(|partition| {
                partition
                    .iter()
                    .map(|record_batch| {
                        RecordBatch::try_new(
                            schema.clone(),
                            vec![Arc::new(Int32Array::from_slice(record_batch))],
                        )
                        .unwrap()
                    })
                    .collect()
            })
            .collect();

        // Make a dummy execution plan that will return the data we feed it
        let execution_plan: Arc<dyn ExecutionPlan> = Arc::new(
            MemoryExec::try_new(df_partitions.as_slice(), schema, None).unwrap(),
        );

        let object_store = Arc::new(InternalObjectStore {
            inner: Arc::new(InMemory::new()),
            config: schema::ObjectStore::InMemory(schema::InMemory {}),
        });
        let disk_manager = DiskManager::try_new(DiskManagerConfig::new()).unwrap();
        let partitions = plan_to_object_store(
            &sf_context.inner.state(),
            &execution_plan,
            object_store,
            disk_manager,
            max_partition_size,
        )
        .await
        .unwrap();

        for i in 0..output_partitions.len() {
            assert_eq!(
                partitions[i],
                SeafowlPartition {
                    object_storage_id: Arc::from(storage_ids[i].to_string()),
                    row_count: output_partitions[i].len() as i32,
                    columns: Arc::new(vec![PartitionColumn {
                        name: Arc::from("some_number"),
                        r#type: Arc::from(
                            r#"{"name":"int","bitWidth":32,"isSigned":true}"#
                        ),
                        min_value: to_min_max_value(ScalarValue::Int32(
                            output_partitions[i].iter().min().copied()
                        )),
                        max_value: to_min_max_value(ScalarValue::Int32(
                            output_partitions[i].iter().max().copied()
                        )),
                        null_count: Some(0),
                    }])
                },
            )
        }
    }

    #[tokio::test]
    async fn test_plan_insert_normal() {
        let sf_context = mock_context().await;

        let plan = sf_context
            .create_logical_plan(
                "INSERT INTO testcol.some_table (date, value) VALUES('2022-01-01T12:00:00', 42)",
            )
            .await
            .unwrap();

        assert_eq!(
            format!("{:?}", plan),
            "Insert: some_table\
            \n  Projection: CAST(#column1 AS Date64) AS date, CAST(#column2 AS Float64) AS value\
            \n    Values: (Utf8(\"2022-01-01T12:00:00\"), Int64(42))"
        );
    }

    #[tokio::test]
    async fn test_plan_insert_renaming() {
        let sf_context = mock_context().await;

        let plan = sf_context
            // TODO: we need to do FROM testdb since it's not set as a default?
            .create_logical_plan(
                "INSERT INTO testcol.some_table (date, value)
                SELECT \"date\" AS my_date, \"value\" AS my_value FROM testdb.testcol.some_table",
            )
            .await
            .unwrap();

        assert_eq!(format!("{:?}", plan), "Insert: some_table\
        \n  Projection: CAST(#my_date AS Date64) AS date, CAST(#my_value AS Float64) AS value\
        \n    Projection: #testdb.testcol.some_table.date AS my_date, #testdb.testcol.some_table.value AS my_value\
        \n      TableScan: testdb.testcol.some_table");
    }

    #[tokio::test]
    async fn test_plan_insert_all() {
        let sf_context = mock_context().await;

        let plan = sf_context
            .create_logical_plan(
                "INSERT INTO testcol.some_table VALUES('2022-01-01T12:00:00', 42)",
            )
            .await
            .unwrap();

        assert_eq!(
            format!("{:?}", plan),
            "Insert: some_table\
            \n  Projection: CAST(#column1 AS Date64) AS date, CAST(#column2 AS Float64) AS value\
            \n    Values: (Utf8(\"2022-01-01T12:00:00\"), Int64(42))"
        );
    }

    #[tokio::test]
    async fn test_plan_insert_type_mismatch() {
        let sf_context = mock_context().await;

        // Try inserting a timestamp into a number (note this will work fine for inserting
        // e.g. Utf-8 into numbers at plan time but should fail at execution time if the value
        // doesn't convert)
        let err = sf_context
            .create_logical_plan("INSERT INTO testcol.some_table SELECT '2022-01-01', to_timestamp('2022-01-01T12:00:00')")
            .await.unwrap_err();
        assert_eq!(err.to_string(), "Error during planning: Column totimestamp(Utf8(\"2022-01-01T12:00:00\")) (type: Timestamp(Nanosecond, None)) is not compatible with column value (type: Float64)");
    }

    #[tokio::test]
    async fn test_plan_insert_values_wrong_number() {
        let sf_context = mock_context().await;

        let err = sf_context
            .create_logical_plan(
                "INSERT INTO testcol.some_table VALUES('2022-01-01T12:00:00')",
            )
            .await
            .unwrap_err();
        assert_eq!(
            err.to_string(),
            "Error during planning: Unexpected number of columns in VALUES: expected 2, got 1"
        );
    }

    #[tokio::test]
    async fn test_plan_insert_values_duplicate_columns() {
        let sf_context = mock_context().await;

        let err = sf_context
            .create_logical_plan("INSERT INTO testcol.some_table(date, date, value) VALUES('2022-01-01T12:00:00', '2022-01-01T12:00:00', 42)")
            .await.unwrap_err();
        assert_eq!(
            err.to_string(),
            "Schema error: Schema contains duplicate unqualified field name 'date'"
        );
    }

    #[tokio::test]
    async fn test_preexec_insert() {
        let sf_context = mock_context_with_catalog_assertions(
            |partitions| {
                partitions
                    .expect_create_partitions()
                    .withf(|partitions| {
                        // TODO: the ergonomics of these mocks are pretty bad, standard with(predicate::eq(...)) doesn't
                        // show the actual value so we have to resort to this.
                        dbg!(partitions);
                        *partitions
                            == vec![SeafowlPartition {
                                object_storage_id: Arc::from(EXPECTED_INSERT_FILE_NAME),
                                row_count: 1,
                                columns: Arc::new(vec![
                                    PartitionColumn {
                                        name: Arc::from("date"),
                                        r#type: Arc::from("{\"name\":\"date\",\"unit\":\"MILLISECOND\"}"),
                                        min_value: Arc::new(None),
                                        max_value: Arc::new(None),
                                        null_count: Some(0),
                                    },
                                    PartitionColumn {
                                        name: Arc::from("value"),
                                        r#type: Arc::from("{\"name\":\"floatingpoint\",\"precision\":\"DOUBLE\"}"),
                                        min_value: Arc::new(scalar_value_to_bytes(&ScalarValue::Float64(Some(42.0)))),
                                        max_value: Arc::new(scalar_value_to_bytes(&ScalarValue::Float64(Some(42.0)))),
                                        null_count: Some(0),
                                    },
                                ],)
                            },]
                    })
                    .return_once(|_| Ok(vec![2]));

                // NB: even though this result isn't consumed by the caller, we need
                // to return a unit here, otherwise this will fail pretending the
                // expectation failed.
                partitions
                    .expect_append_partitions_to_table()
                    .with(predicate::eq(vec![2]), predicate::eq(1)).return_once(|_, _| Ok(()));
            },
            |tables| {
                tables
                    .expect_create_new_table_version()
                    .with(predicate::eq(0))
                    .return_once(|_| Ok(1));
            },
        )
        .await;

        sf_context
            .plan_query(
                "INSERT INTO testcol.some_table (date, value) VALUES('2022-01-01T12:00:00', 42)",
            )
            .await
            .unwrap();

        let store = sf_context.get_internal_object_store();
        assert_uploaded_objects(
            store,
            vec![Path::from(EXPECTED_INSERT_FILE_NAME.to_string())],
        )
        .await;
    }

    #[tokio::test]
    async fn test_register_udf() -> Result<()> {
        let sf_context = mock_context().await;

        // Source: https://gist.github.com/going-digital/02e46c44d89237c07bc99cd440ebfa43
        sf_context.collect(sf_context.plan_query(
            r#"CREATE FUNCTION sintau AS '
            {
                "entrypoint": "sintau",
                "language": "wasm",
                "input_types": ["f32"],
                "return_type": "f32",
                "data": "AGFzbQEAAAABDQJgAX0BfWADfX9/AX0DBQQAAAABBQQBAUREBxgDBnNpbnRhdQAABGV4cDIAAQRsb2cyAAIKjgEEKQECfUMAAAA/IgIgACAAjpMiACACk4siAZMgAZZBAEEYEAMgAiAAk5gLGQAgACAAjiIAk0EYQSwQA7wgAKhBF3RqvgslAQF/IAC8IgFBF3ZB/wBrsiABQQl0s0MAAIBPlUEsQcQAEAOSCyIBAX0DQCADIACUIAEqAgCSIQMgAUEEaiIBIAJrDQALIAMLC0oBAEEAC0Q/x2FC2eATQUuqKsJzsqY9QAHJQH6V0DZv+V88kPJTPSJndz6sZjE/HQCAP/clMD0D/T++F6bRPkzcNL/Tgrg//IiKNwBqBG5hbWUBHwQABnNpbnRhdQEEZXhwMgIEbG9nMgMIZXZhbHBvbHkCNwQAAwABeAECeDECBGhhbGYBAQABeAICAAF4AQJ4aQMEAAF4AQVzdGFydAIDZW5kAwZyZXN1bHQDCQEDAQAEbG9vcA=="
            }';"#,
        )
        .await?).await?;

        let results = sf_context
            .collect(
                sf_context
                    .plan_query(
                        "
        SELECT v, ROUND(sintau(CAST(v AS REAL)) * 100) AS sintau
        FROM (VALUES (0.1), (0.2), (0.3), (0.4), (0.5)) d (v)",
                    )
                    .await?,
            )
            .await?;

        let expected = vec![
            "+-----+--------+",
            "| v   | sintau |",
            "+-----+--------+",
            "| 0.1 | 59     |",
            "| 0.2 | 95     |",
            "| 0.3 | 95     |",
            "| 0.4 | 59     |",
            "| 0.5 | 0      |",
            "+-----+--------+",
        ];

        assert_batches_eq!(expected, &results);

        Ok(())
    }
}<|MERGE_RESOLUTION|>--- conflicted
+++ resolved
@@ -2,6 +2,7 @@
 
 use async_trait::async_trait;
 use base64::decode;
+use bytes::Bytes;
 use datafusion::datasource::TableProvider;
 use datafusion::sql::ResolvedTableReference;
 use itertools::Itertools;
@@ -41,10 +42,6 @@
 use sqlparser::ast::{
     AlterTableOperation, ObjectType, Statement, TableFactor, TableWithJoins,
 };
-<<<<<<< HEAD
-use std::io::{BufReader, Read, Seek, SeekFrom};
-=======
->>>>>>> 55cc8b42
 
 use std::iter::zip;
 use std::sync::Arc;
@@ -71,14 +68,9 @@
     prelude::SessionContext,
     sql::{planner::SqlToRel, TableReference},
 };
-<<<<<<< HEAD
-use tempfile::NamedTempFile;
-use tokio::io::AsyncWriteExt;
-=======
 use log::{info, warn};
 use prost::Message;
 use tempfile::TempPath;
->>>>>>> 55cc8b42
 
 use crate::catalog::{PartitionCatalog, DEFAULT_SCHEMA, STAGING_SCHEMA};
 use crate::data_types::{TableId, TableVersionId};
@@ -121,8 +113,6 @@
     )
 }
 
-<<<<<<< HEAD
-=======
 /// Load the Statistics for a Parquet file in memory
 async fn get_parquet_file_statistics_bytes(
     path: &std::path::Path,
@@ -173,7 +163,6 @@
     }
 }
 
->>>>>>> 55cc8b42
 /// Serialize data for the physical partition index from Parquet file statistics
 fn build_partition_columns(
     partition_stats: &Statistics,
@@ -320,54 +309,6 @@
         let store = store.clone();
         let handle: tokio::task::JoinHandle<Result<SeafowlPartition>> =
             tokio::task::spawn(async move {
-<<<<<<< HEAD
-                // In order to avoid loading the file in memory all at once, we need to stream over
-                // the file twice; first to generate a content-addressable object store filename...
-                // TODO: what is the optimal size of chunk and the BufReader's internal buffer?
-                // By default BufReader will store DEFAULT_BUF_SIZE = 8 * 1024 bytes, so it would
-                // make sense that our chunk is les than that. Do we even want BufReader?
-                let mut reader = BufReader::new(partition_file_handle);
-                let mut chunk: [u8; 4 * 1024] = [0; 4 * 1024];
-                let mut hasher = Sha256::new();
-                loop {
-                    let bytes_read = reader.read(chunk.as_mut_slice())?;
-                    if bytes_read == 0 {
-                        break;
-                    }
-                    hasher.update(&chunk);
-                }
-
-                let hash_str = encode(hasher.finalize());
-                let object_storage_id = hash_str + ".parquet";
-
-                // ... and then actually stream the file to the object store
-                let (_, mut writer) = store
-                    .put_multipart(&Path::from(object_storage_id.clone()))
-                    .await
-                    .expect("TODO: handle multipart client error");
-                reader.seek(SeekFrom::Start(0))?;
-                loop {
-                    let bytes_read = reader.read(chunk.as_mut_slice())?;
-                    if bytes_read == 0 {
-                        break;
-                    }
-                    // TODO: call abort_multipart to clean up leftover junk if something goes wrong
-                    writer.write_all(chunk.as_slice()).await?;
-                }
-                writer.shutdown().await?;
-
-                // Next, fetch the object statistics (get its min-max values)
-                let parquet = ParquetFormat::default();
-                let meta = store
-                    .head(&Path::from(object_storage_id.clone()))
-                    .await
-                    .expect("Temporary object not found");
-                let partition_stats = parquet
-                    .infer_stats(&store, physical.schema(), &meta)
-                    .await?;
-                let columns =
-                    build_partition_columns(&partition_stats, physical.schema());
-=======
                 // Index the Parquet file (get its min-max values)
                 let partition_stats = get_parquet_file_statistics_bytes(
                     &partition_file_path,
@@ -410,9 +351,7 @@
                         .put(&Path::from(object_storage_id.clone()), data)
                         .await?;
                 }
->>>>>>> 55cc8b42
-
-                // Finally, create the corresponding partition metadata object
+
                 let partition = SeafowlPartition {
                     object_storage_id: Arc::from(object_storage_id),
                     row_count: partition_stats
@@ -903,6 +842,7 @@
                 Statement::Delete {
                     table_name,
                     selection,
+                    _using,
                 } => {
                     // Get the actual table schema, since DF needs to validate unqualified columns
                     // (i.e. ones referenced only by column name, lacking the relation name)
