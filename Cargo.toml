--- conflicted
+++ resolved
@@ -34,16 +34,10 @@
 config = "0.13.1"
 
 # PG wire protocol support
-<<<<<<< HEAD
-convergence = { git = "https://github.com/returnString/convergence", rev = "d78220e5a851d54385050e29adae69935955dc4f", optional = true }
-convergence-arrow = { git = "https://github.com/returnString/convergence", rev = "d78220e5a851d54385050e29adae69935955dc4f", package = "convergence-arrow", optional = true }
+convergence = { git = "https://github.com/splitgraph/convergence", rev = "56dda6f6982ff60da44ff275560df31a547d205e", optional = true }
+convergence-arrow = { git = "https://github.com/splitgraph/convergence", rev = "56dda6f6982ff60da44ff275560df31a547d205e", package = "convergence-arrow", optional = true }
 datafusion = "11"
-=======
-convergence = { git = "https://github.com/returnString/convergence", rev = "500ea8e1f03f63f20effb9b93cf414c1c6711515", optional = true }
-convergence-arrow = { git = "https://github.com/returnString/convergence", rev = "500ea8e1f03f63f20effb9b93cf414c1c6711515", package = "convergence-arrow", optional = true }
-datafusion = "10"
-datafusion-proto = "10"
->>>>>>> 55cc8b42
+datafusion-proto = "11"
 futures = "0.3"
 
 # passing to DF's query planner
@@ -51,12 +45,8 @@
 hex = ">=0.4.0"
 itertools = ">=0.10.0"
 log = "0.4"
-<<<<<<< HEAD
-object_store = ">=0.4.0"
-=======
 moka = { version = "0.9.3", default_features = false, features = ["future", "atomic64", "quanta"] }
-object_store = "0.3.0"
->>>>>>> 55cc8b42
+object_store = "0.4.0"
 pretty_env_logger = "0.4"
 prost = "0.10"
 
